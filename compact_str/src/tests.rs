use std::str::FromStr;

use proptest::prelude::*;
use proptest::strategy::Strategy;
use test_strategy::proptest;

use crate::{CompactStr, ToCompactStr};

#[cfg(target_pointer_width = "64")]
const MAX_SIZE: usize = 24;
#[cfg(target_pointer_width = "32")]
const MAX_SIZE: usize = 12;

/// generates random unicode strings, upto 80 chars long
pub fn rand_unicode() -> impl Strategy<Value = String> {
    proptest::collection::vec(proptest::char::any(), 0..80).prop_map(|v| v.into_iter().collect())
}

/// generates a random collection of bytes, upto 80 bytes long
pub fn rand_bytes() -> impl Strategy<Value = Vec<u8>> {
    proptest::collection::vec(any::<u8>(), 0..80)
}

/// [`proptest::strategy::Strategy`] that generates [`String`]s with up to `len` bytes
pub fn rand_unicode_with_max_len(len: usize) -> impl Strategy<Value = String> {
    proptest::collection::vec(proptest::char::any(), 0..len).prop_map(move |chars| {
        let mut len_utf8 = 0;
        chars
            .into_iter()
            .take_while(|c| {
                len_utf8 += c.len_utf8();
                len_utf8 <= len
            })
            .collect::<String>()
    })
}

/// generates groups upto 40 strings long of random unicode strings, upto 80 chars long
fn rand_unicode_collection() -> impl Strategy<Value = Vec<String>> {
    proptest::collection::vec(rand_unicode(), 0..40)
}

/// Asserts a [`CompactStr`] is allocated properly
fn assert_allocated_properly(compact: &CompactStr) {
    if compact.len() <= MAX_SIZE {
        assert!(!compact.is_heap_allocated())
    } else {
        assert!(compact.is_heap_allocated())
    }
}

#[proptest]
#[cfg_attr(miri, ignore)]
fn test_strings_roundtrip(#[strategy(rand_unicode())] word: String) {
    let compact = CompactStr::new(&word);
    prop_assert_eq!(&word, &compact);
}

#[proptest]
#[cfg_attr(miri, ignore)]
fn test_strings_allocated_properly(#[strategy(rand_unicode())] word: String) {
    let compact = CompactStr::new(&word);
    assert_allocated_properly(&compact);
}

#[proptest]
#[cfg_attr(miri, ignore)]
fn test_char_iterator_roundtrips(#[strategy(rand_unicode())] word: String) {
    let compact: CompactStr = word.clone().chars().collect();
    prop_assert_eq!(&word, &compact)
}

#[proptest]
#[cfg_attr(miri, ignore)]
fn test_string_iterator_roundtrips(#[strategy(rand_unicode_collection())] collection: Vec<String>) {
    let compact: CompactStr = collection.clone().into_iter().collect();
    let word: String = collection.into_iter().collect();
    prop_assert_eq!(&word, &compact);
}

#[proptest]
#[cfg_attr(miri, ignore)]
fn test_from_bytes_roundtrips(#[strategy(rand_unicode())] word: String) {
    let bytes = word.into_bytes();
    let compact = CompactStr::from_utf8(&bytes).unwrap();
    let word = String::from_utf8(bytes).unwrap();

    prop_assert_eq!(compact, word);
}

#[proptest]
#[cfg_attr(miri, ignore)]
fn test_from_bytes_only_valid_utf8(#[strategy(rand_bytes())] bytes: Vec<u8>) {
    let compact_result = CompactStr::from_utf8(&bytes);
    let word_result = String::from_utf8(bytes);

    match (compact_result, word_result) {
        (Ok(c), Ok(s)) => prop_assert_eq!(c, s),
        (Err(c_err), Err(s_err)) => prop_assert_eq!(c_err, s_err.utf8_error()),
        _ => panic!("CompactStr and core::str read UTF-8 differently?"),
    }
}

#[proptest]
#[cfg_attr(miri, ignore)]
fn test_from_lossy_cow_roundtrips(#[strategy(rand_bytes())] bytes: Vec<u8>) {
    let cow = String::from_utf8_lossy(&bytes[..]);
    let compact = CompactStr::from(cow.clone());
    prop_assert_eq!(cow, compact);
}

#[proptest]
#[cfg_attr(miri, ignore)]
fn test_from_lossy_cow_allocated_properly(#[strategy(rand_bytes())] bytes: Vec<u8>) {
    let cow = String::from_utf8_lossy(&bytes[..]);
    let compact = CompactStr::from(cow);
    assert_allocated_properly(&compact);
}

#[proptest]
#[cfg_attr(miri, ignore)]
fn test_reserve_and_write_bytes(#[strategy(rand_unicode())] word: String) {
    let mut compact = CompactStr::default();
    prop_assert!(compact.is_empty());

    // reserve enough space to write our bytes
    compact.reserve(word.len());

    // SAFETY: We're writing a String which we know is UTF-8
    let slice = unsafe { compact.as_mut_bytes() };
    slice[..word.len()].copy_from_slice(word.as_bytes());

    // SAFTEY: We know this is the length of our string, since `compact` started with 0 bytes
    // and we just wrote `word.len()` bytes
    unsafe { compact.set_len(word.len()) }

    prop_assert_eq!(&word, &compact);
}

#[proptest]
#[cfg_attr(miri, ignore)]
fn test_reserve_and_write_bytes_allocated_properly(#[strategy(rand_unicode())] word: String) {
    let mut compact = CompactStr::default();
    prop_assert!(compact.is_empty());

    // reserve enough space to write our bytes
    compact.reserve(word.len());

    // SAFETY: We're writing a String which we know is UTF-8
    let slice = unsafe { compact.as_mut_bytes() };
    slice[..word.len()].copy_from_slice(word.as_bytes());

    // SAFTEY: We know this is the length of our string, since `compact` started with 0 bytes
    // and we just wrote `word.len()` bytes
    unsafe { compact.set_len(word.len()) }

    prop_assert_eq!(compact.len(), word.len());

    // The string should be heap allocated if `word` was > MAX_SIZE
    //
    // NOTE: The reserve and write API's don't currently support the Packed representation
    prop_assert_eq!(compact.is_heap_allocated(), word.len() > MAX_SIZE);
}

#[proptest]
#[cfg_attr(miri, ignore)]
fn test_extend_chars_allocated_properly(
    #[strategy(rand_unicode())] start: String,
    #[strategy(rand_unicode())] extend: String,
) {
    let mut compact = CompactStr::new(&start);
    compact.extend(extend.chars());

    let mut control = start.clone();
    control.extend(extend.chars());

    prop_assert_eq!(&compact, &control);
    assert_allocated_properly(&compact);
}

#[test]
fn test_const_creation() {
    const EMPTY: CompactStr = CompactStr::new_inline("");
    const SHORT: CompactStr = CompactStr::new_inline("rust");

    #[cfg(target_pointer_width = "64")]
    const PACKED: CompactStr = CompactStr::new_inline("i am 24 characters long!");
    #[cfg(target_pointer_width = "32")]
    const PACKED: CompactStr = CompactStr::new_inline("i am 12 char");

    assert_eq!(EMPTY, CompactStr::new(""));
    assert_eq!(SHORT, CompactStr::new("rust"));

    #[cfg(target_pointer_width = "64")]
    assert_eq!(PACKED, CompactStr::new("i am 24 characters long!"));
    #[cfg(target_pointer_width = "32")]
    assert_eq!(PACKED, CompactStr::new("i am 12 char"));
}

#[test]
fn test_short_ascii() {
    // always inlined on all archs
    let strs = vec!["nyc", "statue", "liberty", "img_1234.png"];

    for s in strs {
        let compact = CompactStr::new(s);
        assert_eq!(compact, s);
        assert_eq!(s, compact);
        assert_eq!(compact.is_heap_allocated(), false);
    }
}

#[test]
fn test_short_unicode() {
    let strs = vec![
        ("🦀", false),
        ("🌧☀️", false),
        // str is 12 bytes long, and leading character is non-ASCII
        ("咬𓅈ꁈ:_", false),
    ];

    for (s, is_heap) in strs {
        let compact = CompactStr::new(s);
        assert_eq!(compact, s);
        assert_eq!(s, compact);
        assert_eq!(compact.is_heap_allocated(), is_heap);
    }
}

#[test]
fn test_medium_ascii() {
    let strs = vec![
        "rustconf 2021",
        "new york city",
        "nyc pizza is good",
        "test the 24 char limit!!",
    ];

    for s in strs {
        let compact = CompactStr::new(s);
        assert_eq!(compact, s);
        assert_eq!(s, compact);

        #[cfg(target_pointer_width = "64")]
        let is_heap = false;
        #[cfg(target_pointer_width = "32")]
        let is_heap = true;
        assert_eq!(compact.is_heap_allocated(), is_heap);
    }
}

#[test]
fn test_medium_unicode() {
    let strs = vec![
        ("☕️👀😁🎉", false),
        // str is 24 bytes long, and leading character is non-ASCII
        ("🦀😀😃😄😁🦀", false),
    ];

    #[allow(unused_variables)]
    for (s, is_heap) in strs {
        let compact = CompactStr::new(s);
        assert_eq!(compact, s);
        assert_eq!(s, compact);

        #[cfg(target_pointer_width = "64")]
        let is_heap = is_heap;
        #[cfg(target_pointer_width = "32")]
        let is_heap = true;

        assert_eq!(compact.is_heap_allocated(), is_heap);
    }
}

#[test]
fn test_from_str_trait() {
    let s = "hello_world";

    // Until the never type `!` is stabilized, we have to unwrap here
    let c = CompactStr::from_str(s).unwrap();

    assert_eq!(s, c);
}

#[test]
#[cfg_attr(target_pointer_width = "32", ignore)]
fn test_from_char_iter() {
    let s = "\u{0} 0 \u{0}a𐀀𐀀 𐀀a𐀀";
    println!("{}", s.len());
    let compact: CompactStr = s.chars().into_iter().collect();

    assert!(!compact.is_heap_allocated());
    assert_eq!(s, compact);
}

#[test]
#[cfg_attr(target_pointer_width = "32", ignore)]
fn test_extend_packed_from_empty() {
    let s = "  0\u{80}A\u{0}𐀀 𐀀¡a𐀀0";

    let mut compact = CompactStr::new(s);
    assert!(!compact.is_heap_allocated());

    // extend from an empty iterator
    compact.extend("".chars());

    // we should still be heap allocated
    assert!(!compact.is_heap_allocated());
}

#[test]
fn test_pop_empty() {
    let num_pops = 256;
    let mut compact = CompactStr::from("");

    (0..num_pops).for_each(|_| {
        let ch = compact.pop();
        assert!(ch.is_none());
    });
    assert!(compact.is_empty());
    assert_eq!(compact, "");
}

#[test]
fn test_extend_from_empty_strs() {
    let strs = vec![
        "", "", "", "", "", "", "", "", "", "", "", "", "", "", "", "", "", "", "", "", "", "", "",
        "", "",
    ];
    let compact: CompactStr = strs.clone().into_iter().collect();

    assert_eq!(compact, "");
    assert!(compact.is_empty());
    assert!(!compact.is_heap_allocated());
}

#[test]
fn test_compact_str_is_send_and_sync() {
    fn is_send_and_sync<T: Send + Sync>() {}
    is_send_and_sync::<CompactStr>();
}

#[test]
fn test_fmt_write() {
    use core::fmt::Write;

    let mut compact = CompactStr::default();

    write!(compact, "test").unwrap();
    assert_eq!(compact, "test");

    writeln!(compact, "{}", 1234).unwrap();
    assert_eq!(compact, "test1234\n");

    write!(compact, "{:>8} {} {:<8}", "some", "more", "words").unwrap();
    assert_eq!(compact, "test1234\n    some more words   ");
}

<<<<<<< HEAD
macro_rules! to_compact_str {
    ( $fmt:expr $(, $args:tt)* ) => {
        ToCompactStr::to_compact_str(
            &core::format_args!(
                $fmt,
                $(
                    $args,
                )*
            )
        )
    };
}

#[test]
fn test_to_compact_str() {
    assert_eq!("12345", to_compact_str!("{}", "12345"));
    assert_eq!("112345", to_compact_str!("1{}", "12345"));
    assert_eq!("1123452", to_compact_str!("1{}{}", "12345", 2));
    assert_eq!("11234522", to_compact_str!("1{}{}{}", "12345", 2, '2'));
    assert_eq!(
        "112345221000",
        to_compact_str!("1{}{}{}{}", "12345", 2, '2', 1000)
    );

    // Test string longer than repr::MAX_SIZE
    assert_eq!(
        "01234567890123456789999999",
        to_compact_str!("0{}67890123456789{}", "12345", 999999)
    );
=======
#[test]
fn test_plus_operator() {
    assert_eq!(CompactStr::from("a") + CompactStr::from("b"), "ab");
    assert_eq!(CompactStr::from("a") + &CompactStr::from("b"), "ab");
    assert_eq!(CompactStr::from("a") + "b", "ab");
    assert_eq!(CompactStr::from("a") + &String::from("b"), "ab");
    assert_eq!(CompactStr::from("a") + String::from("b"), "ab");
    assert_eq!(String::from("a") + CompactStr::from("b"), "ab");
>>>>>>> e6b38ced
}<|MERGE_RESOLUTION|>--- conflicted
+++ resolved
@@ -356,7 +356,16 @@
     assert_eq!(compact, "test1234\n    some more words   ");
 }
 
-<<<<<<< HEAD
+#[test]
+fn test_plus_operator() {
+    assert_eq!(CompactStr::from("a") + CompactStr::from("b"), "ab");
+    assert_eq!(CompactStr::from("a") + &CompactStr::from("b"), "ab");
+    assert_eq!(CompactStr::from("a") + "b", "ab");
+    assert_eq!(CompactStr::from("a") + &String::from("b"), "ab");
+    assert_eq!(CompactStr::from("a") + String::from("b"), "ab");
+    assert_eq!(String::from("a") + CompactStr::from("b"), "ab");
+}
+
 macro_rules! to_compact_str {
     ( $fmt:expr $(, $args:tt)* ) => {
         ToCompactStr::to_compact_str(
@@ -386,14 +395,4 @@
         "01234567890123456789999999",
         to_compact_str!("0{}67890123456789{}", "12345", 999999)
     );
-=======
-#[test]
-fn test_plus_operator() {
-    assert_eq!(CompactStr::from("a") + CompactStr::from("b"), "ab");
-    assert_eq!(CompactStr::from("a") + &CompactStr::from("b"), "ab");
-    assert_eq!(CompactStr::from("a") + "b", "ab");
-    assert_eq!(CompactStr::from("a") + &String::from("b"), "ab");
-    assert_eq!(CompactStr::from("a") + String::from("b"), "ab");
-    assert_eq!(String::from("a") + CompactStr::from("b"), "ab");
->>>>>>> e6b38ced
 }